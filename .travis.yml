--- conflicted
+++ resolved
@@ -5,13 +5,9 @@
   - sudo apt-get update -qq
   - sudo apt-get install libhdf5-serial-dev
 install:
-<<<<<<< HEAD
   - pip install cython==0.20
   - pip install numexpr
-  - pip install tables
-=======
   - pip install -r requirements.txt
->>>>>>> 01648a06
   - pip install -r dev_requirements.txt
   - python setup.py develop
 script:
